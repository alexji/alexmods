--- conflicted
+++ resolved
@@ -798,10 +798,9 @@
     dec = np.array(coo.dec.deg)
     return ra, dec
 
-<<<<<<< HEAD
 def check_bit(bit_j, bitmask_array):
     return (bitmask_array & 2**bit_j) != 0
-=======
+
 def _lnprob_fit_gaussian_emcee(theta, x, ex, logexmin, logexmax):
     mu, lsig = theta
     if lsig < logexmin or lsig > logexmax: return -1e10
@@ -847,5 +846,4 @@
         
         chain = es.chain
         # Can save this output with np.save
-    return chain
->>>>>>> 02f4bd92
+    return chain