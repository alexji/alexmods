--- conflicted
+++ resolved
@@ -42,11 +42,7 @@
         XFe = np.array(XFe)
     
     # Check elems format, convert to Z
-<<<<<<< HEAD
-    if np.all([isinstance(elem, (int, int, float, float)) for elem in elems]):
-=======
     if np.all([isinstance(elem, (int, float)) for elem in elems]):
->>>>>>> 7b6572e2
         elems = np.array(elems).astype(int)
     elif np.all([isinstance(elem, string_types) for elem in elems]):
         print("Elements are strings, converting to Z (this is untested)")
